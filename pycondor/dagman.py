--- conflicted
+++ resolved
@@ -356,17 +356,11 @@
         # Construct condor_submit_dag command
         command = ['condor_submit_dag']
         if submit_options is not None:
-<<<<<<< HEAD
           for option in submit_options.split(' '):
             command.append(option)
         command.append(self.submit_file)
 
         submit_dag_proc = subprocess.Popen(command,
-=======
-            command += ' {}'.format(submit_options)
-        command += ' {}'.format(self.submit_file)
-        submit_dag_proc = subprocess.Popen(shlex.split(command),
->>>>>>> 8db4930e
                                            stdout=subprocess.PIPE,
                                            stderr=subprocess.PIPE)
         # Check that there are no illegal node names for newer condor versions
