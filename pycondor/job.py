--- conflicted
+++ resolved
@@ -438,17 +438,11 @@
         # Construct and execute condor_submit command
         command = ['condor_submit']
         if submit_options is not None:
-<<<<<<< HEAD
           for option in submit_options.split(' '):
             command.append(option)
         command.append(self.submit_file)
 
         proc = subprocess.Popen(command,
-=======
-            command += ' {}'.format(submit_options)
-        command += ' {}'.format(self.submit_file)
-        proc = subprocess.Popen(shlex.split(command),
->>>>>>> 8db4930e
                                 stdout=subprocess.PIPE,
                                 stderr=subprocess.PIPE)
         out, err = proc.communicate()
